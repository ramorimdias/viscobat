/*
 * Client‑side logic for the viscosity application.
 *
 * This script handles language switching, tab navigation,
 * form submissions, dynamic table row management, basic
 * chart rendering and interactions with the Flask backend.
 */

document.addEventListener('DOMContentLoaded', () => {
  /* --- Translation dictionary --- */
  const translations = {
    app_title: { FR: 'Viscobat - Application de viscosité', EN: 'Viscobat - Fluid Viscosity App' },
    app_name: { FR: 'Viscobat - Application de viscosité', EN: 'Viscobat - Fluid Viscosity App' },
    tab_vi: { FR: 'Indice de viscosité', EN: 'Viscosity Index' },
    tab_temp: { FR: 'Viscosité vs Température', EN: 'Viscosity vs Temperature' },
    tab_mixture: { FR: 'Mélange', EN: 'Mixture' },
    tab_two_bases: { FR: 'Mélange 2 bases', EN: '2‑Base Mixer' },
    tab_solver: { FR: 'Solveur', EN: 'Solver' },
    vi_heading: { FR: 'Indice de viscosité', EN: 'Viscosity Index' },
    temp_heading: { FR: 'Viscosité en fonction de la température', EN: 'Viscosity vs Temperature' },
    mixture_heading: { FR: 'Mélange de plusieurs constituants', EN: 'Mixture of several components' },
    two_bases_heading: { FR: 'Mélange avec deux bases', EN: 'Mixture with two bases' },
    solver_heading: { FR: 'Solveur de formulation', EN: 'Formulation solver' },
    label_v1: { FR: 'Viscosité 1 (mm²/s)', EN: 'Viscosity 1 (mm²/s)' },
    label_v2: { FR: 'Viscosité 2 (mm²/s)', EN: 'Viscosity 2 (mm²/s)' },
    label_t1: { FR: 'Température 1 (°C)', EN: 'Temperature 1 (°C)' },
    label_t2: { FR: 'Température 2 (°C)', EN: 'Temperature 2 (°C)' },
    label_target_temp: { FR: 'Température voulue (°C)', EN: 'Target temperature (°C)' },
    btn_calculate: { FR: 'Calculer', EN: 'Calculate' },
    btn_solve: { FR: 'Résoudre', EN: 'Solve' },
    btn_add_component: { FR: 'Ajouter un constituant', EN: 'Add component' },
    btn_add_known: { FR: 'Ajouter un constituant connu', EN: 'Add known component' },
    btn_refresh: { FR: 'Rafraîchir', EN: 'Refresh' },
    table_temp: { FR: 'Température (°C)', EN: 'Temperature (°C)' },
    table_visc: { FR: 'Viscosité (mm²/s)', EN: 'Viscosity (mm²/s)' },
    table_percent: { FR: '% masse', EN: '% mass' },
    label_target_mix: { FR: 'Viscosité du mélange cible (mm²/s)', EN: 'Target mixture viscosity (mm²/s)' },
    label_baseA: { FR: 'Viscosité du constituant A (mm²/s)', EN: 'Viscosity of component A (mm²/s)' },
    label_baseB: { FR: 'Viscosité du constituant B (mm²/s)', EN: 'Viscosity of component B (mm²/s)' },
    solver_type: { FR: 'Contrainte', EN: 'Constraint' },
    solver_value: { FR: 'Valeur/Intervalle', EN: 'Value/Range' },
    solver_mix: { FR: 'Contrainte sur la viscosité du mélange', EN: 'Mixture viscosity constraint' },
    solver_mix_type: { FR: 'Type', EN: 'Type' },
    solver_free: { FR: 'Libre', EN: 'Free' },
    solver_range: { FR: 'Intervalle', EN: 'Range' },
    solver_min: { FR: 'Minimiser', EN: 'Minimise' },
    solver_max: { FR: 'Maximiser', EN: 'Maximise' },
    solver_set: { FR: 'Fixer une valeur', EN: 'Set value' },
    solver_min_value: { FR: 'Min', EN: 'Min' },
    solver_max_value: { FR: 'Max', EN: 'Max' },
    btn_solve: { FR: 'Résoudre', EN: 'Solve' },
    solver_free: { FR: 'Libre', EN: 'Free' },
    solver_range: { FR: 'Intervalle', EN: 'Range' },
    solver_min: { FR: 'Minimiser', EN: 'Minimise' },
    solver_max: { FR: 'Maximiser', EN: 'Maximise' },
    solver_set: { FR: 'Fixer une valeur', EN: 'Set value' }
  };

  // --- Persistence helpers using localStorage ---
  function setStored(name, value) {
    try {
      localStorage.setItem(name, value);
    } catch (e) {
      /* ignore storage errors */
    }
  }

  function getStored(name) {
    try {
      return localStorage.getItem(name) || '';
    } catch (e) {
      return '';
    }
  }

  function removeStored(name) {
    try {
      localStorage.removeItem(name);
    } catch (e) {
      /* ignore */
    }
  }

  function clearPrefixedStorage(prefix) {
    try {
      Object.keys(localStorage).forEach(key => {
        if (key.startsWith(prefix)) {
          localStorage.removeItem(key);
        }
      });
    } catch (e) {
      /* ignore */
    }
  }

  function registerPersistent(el) {
<<<<<<< HEAD
    if (!el.id) return;
=======
    if (!el || !el.id) return;
>>>>>>> b24bd4b1
    const saved = getStored('vb_' + el.id);
    if (saved) {
      if (el.type === 'checkbox') {
        el.checked = saved === 'true';
      } else {
        el.value = saved;
      }
    } else {
      const initial = el.type === 'checkbox' ? el.checked : el.value;
      setStored('vb_' + el.id, initial);
    }
<<<<<<< HEAD
    if (!el.dataset.persistRegistered) {
      ['input', 'change'].forEach(evt =>
        el.addEventListener(evt, () => {
          const val = el.type === 'checkbox' ? el.checked : el.value;
          setStored('vb_' + el.id, val);
        })
      );
      el.dataset.persistRegistered = 'true';
    }
=======
    ['input', 'change'].forEach(evt =>
      el.addEventListener(evt, () => {
        const val = el.type === 'checkbox' ? el.checked : el.value;
        setStored('vb_' + el.id, val);
      })
    );
>>>>>>> b24bd4b1
  }

  let currentLang = getStored('vb_language') || 'FR';
  setStored('vb_language', currentLang);
  const languageSelect = document.getElementById('languageSelect');
  languageSelect.value = currentLang;

  /**
   * Apply translations to all elements with a data-i18n attribute.
   */
  function translatePage() {
    document.documentElement.lang = currentLang.toLowerCase();
    document.querySelectorAll('[data-i18n]').forEach(el => {
      const key = el.getAttribute('data-i18n');
      const trans = translations[key];
      if (trans && trans[currentLang]) {
        if (el.tagName.toLowerCase() === 'title') {
          document.title = trans[currentLang];
        } else {
          el.textContent = trans[currentLang];
        }
      }
    });
  }

  languageSelect.addEventListener('change', () => {
    currentLang = languageSelect.value;
    setStored('vb_language', currentLang);
    translatePage();
  });

  translatePage();

  // Restore saved form values and persist changes
  document.querySelectorAll('input, select').forEach(registerPersistent);

  document.getElementById('reset-btn').addEventListener('click', () => {
    clearPrefixedStorage('vb_');
    window.location.reload();
  });

  /* --- Tab navigation --- */
  document.querySelectorAll('.tab-button').forEach(button => {
    button.addEventListener('click', () => {
      // activate clicked tab
      document.querySelectorAll('.tab-button').forEach(b => b.classList.remove('active'));
      button.classList.add('active');
      // show corresponding content
      const tab = button.dataset.tab;
      document.querySelectorAll('.tab-content').forEach(sec => {
        sec.classList.remove('active');
      });
      document.getElementById('tab-' + tab).classList.add('active');
      // redraw chart if necessary
      if (tab === 'temp') {
        drawChart(currentChartData);
      }
    });
  });

  /* --- Viscosity Index form --- */
  const viForm = document.getElementById('viForm');
  const viResultDiv = document.getElementById('vi-result');
  viForm.addEventListener('submit', (e) => {
    e.preventDefault();
    const v1 = parseFloat(document.getElementById('vi-v1').value);
    const t1 = parseFloat(document.getElementById('vi-t1').value);
    const v2 = parseFloat(document.getElementById('vi-v2').value);
    const t2 = parseFloat(document.getElementById('vi-t2').value);
    fetch('/api/vi', {
      method: 'POST',
      headers: { 'Content-Type': 'application/json' },
      body: JSON.stringify({ v1, t1, v2, t2 })
    })
      .then(resp => resp.json().then(data => ({ status: resp.status, body: data })))
      .then(({ status, body }) => {
        if (status !== 200) {
          viResultDiv.textContent = body.error || 'Erreur';
        } else {
          const v40 = body.v40;
          const v100 = body.v100;
          const vi = body.vi;
          viResultDiv.innerHTML = '';
          const p1 = document.createElement('p');
          p1.innerHTML = `<strong>${translations['vi_result_v40'] ? translations['vi_result_v40'][currentLang] : 'V40'} </strong> ${v40.toFixed(3)}`;
          const p2 = document.createElement('p');
          p2.innerHTML = `<strong>${translations['vi_result_v100'] ? translations['vi_result_v100'][currentLang] : 'V100'} </strong> ${v100.toFixed(3)}`;
          const p3 = document.createElement('p');
          p3.innerHTML = `<strong>${translations['vi_result_vi'] ? translations['vi_result_vi'][currentLang] : 'VI'} </strong> ${vi}`;
          viResultDiv.appendChild(p1);
          viResultDiv.appendChild(p2);
          viResultDiv.appendChild(p3);
        }
      })
      .catch(err => {
        viResultDiv.textContent = err.toString();
      });
  });

  // Provide translation keys for VI results
  translations['vi_result_v40'] = { FR: 'Viscosité à 40 °C :', EN: 'Viscosity at 40°C:' };
  translations['vi_result_v100'] = { FR: 'Viscosité à 100 °C :', EN: 'Viscosity at 100°C:' };
  translations['vi_result_vi'] = { FR: 'Indice de viscosité :', EN: 'Viscosity index:' };

  /* --- Temperature vs Viscosity form --- */
  const tempForm = document.getElementById('tempForm');
  const tempTableBody = document.querySelector('#temp-table tbody');
  const tempResult = document.getElementById('temp-target-result');
  const tempCanvas = document.getElementById('temp-chart');
  const ctx = tempCanvas.getContext('2d');
  let currentChartData = [];

  tempForm.addEventListener('submit', (e) => {
    e.preventDefault();
    const v1 = parseFloat(document.getElementById('temp-v1').value);
    const t1 = parseFloat(document.getElementById('temp-t1').value);
    const v2 = parseFloat(document.getElementById('temp-v2').value);
    const t2 = parseFloat(document.getElementById('temp-t2').value);
    const target = parseFloat(document.getElementById('temp-target').value);
    fetch('/api/viscosity_temperature', {
      method: 'POST',
      headers: { 'Content-Type': 'application/json' },
      body: JSON.stringify({ v1, t1, v2, t2, target })
    })
      .then(resp => resp.json().then(data => ({ status: resp.status, body: data })))
      .then(({ status, body }) => {
        if (status !== 200) {
          tempResult.textContent = body.error || 'Erreur';
        } else {
          // update target result
          if (body.targetViscosity !== undefined) {
            tempResult.innerHTML = `<strong>${translations['temp_result_at'] ? translations['temp_result_at'][currentLang] : 'Viscosity at target:'}</strong> ${body.targetViscosity.toFixed(3)}`;
          }
          // update table
          tempTableBody.innerHTML = '';
          currentChartData = [];
          body.table.forEach(row => {
            const tr = document.createElement('tr');
            const tdT = document.createElement('td');
            tdT.textContent = row.temperature;
            const tdV = document.createElement('td');
            tdV.textContent = row.viscosity.toFixed(3);
            tr.appendChild(tdT);
            tr.appendChild(tdV);
            tempTableBody.appendChild(tr);
            currentChartData.push({ x: row.temperature, y: row.viscosity });
          });
          drawChart(currentChartData);
        }
      })
      .catch(err => {
        tempResult.textContent = err.toString();
      });
  });

  translations['temp_result_at'] = { FR: 'Viscosité à la température voulue :', EN: 'Viscosity at target temperature:' };

  /**
   * Draw a simple line chart on the canvas using the provided data.
   * data: array of objects {x: temperature, y: viscosity}
   */
  function drawChart(data) {
    // if the temp tab is not visible, skip drawing to avoid wasted work
    const canvasStyle = window.getComputedStyle(tempCanvas);
    const isHidden = canvasStyle.display === 'none' || !document.getElementById('tab-temp').classList.contains('active');
    if (isHidden) return;
    // clear canvas
    const width = tempCanvas.width;
    const height = tempCanvas.height;
    ctx.clearRect(0, 0, width, height);
    if (!data || data.length === 0) return;
    // determine ranges
    let xMin = data[0].x;
    let xMax = data[0].x;
    let yMin = data[0].y;
    let yMax = data[0].y;
    data.forEach(pt => {
      if (pt.x < xMin) xMin = pt.x;
      if (pt.x > xMax) xMax = pt.x;
      if (pt.y < yMin) yMin = pt.y;
      if (pt.y > yMax) yMax = pt.y;
    });
    // add margins
    const yRange = yMax - yMin;
    const xRange = xMax - xMin;
    if (yRange === 0) {
      yMin -= 1;
      yMax += 1;
    } else {
      yMin -= yRange * 0.1;
      yMax += yRange * 0.1;
    }
    if (xRange === 0) {
      xMin -= 1;
      xMax += 1;
    } else {
      xMin -= xRange * 0.05;
      xMax += xRange * 0.05;
    }
    const marginLeft = 50;
    const marginBottom = 40;
    const marginTop = 20;
    const marginRight = 20;
    const plotWidth = width - marginLeft - marginRight;
    const plotHeight = height - marginTop - marginBottom;
    // helpers to transform data to canvas coords
    function xToCanvas(x) {
      return marginLeft + ((x - xMin) / (xMax - xMin)) * plotWidth;
    }
    function yToCanvas(y) {
      return marginTop + plotHeight - ((y - yMin) / (yMax - yMin)) * plotHeight;
    }
    // draw axes
    ctx.strokeStyle = '#444';
    ctx.lineWidth = 1;
    // x axis
    ctx.beginPath();
    ctx.moveTo(marginLeft, marginTop + plotHeight);
    ctx.lineTo(marginLeft + plotWidth, marginTop + plotHeight);
    ctx.stroke();
    // y axis
    ctx.beginPath();
    ctx.moveTo(marginLeft, marginTop);
    ctx.lineTo(marginLeft, marginTop + plotHeight);
    ctx.stroke();
    // draw ticks and labels
    ctx.font = '12px Arial';
    ctx.fillStyle = '#444';
    // x ticks (use actual temperature values)
    data.forEach(pt => {
      const xC = xToCanvas(pt.x);
      ctx.beginPath();
      ctx.moveTo(xC, marginTop + plotHeight);
      ctx.lineTo(xC, marginTop + plotHeight + 5);
      ctx.stroke();
      ctx.fillText(String(pt.x), xC - 10, marginTop + plotHeight + 18);
    });
    // y ticks using nice numbers
    const yTicks = getNiceTicks(yMin, yMax, 5);
    yTicks.forEach(tick => {
      const yC = yToCanvas(tick);
      ctx.beginPath();
      ctx.moveTo(marginLeft - 5, yC);
      ctx.lineTo(marginLeft, yC);
      ctx.stroke();
      ctx.fillText(tick.toFixed(1), marginLeft - 45, yC + 4);
      // horizontal grid line
      ctx.strokeStyle = '#e0e0e0';
      ctx.beginPath();
      ctx.moveTo(marginLeft, yC);
      ctx.lineTo(marginLeft + plotWidth, yC);
      ctx.stroke();
      ctx.strokeStyle = '#444';
    });
    // draw the line
    ctx.strokeStyle = '#c62828';
    ctx.lineWidth = 2;
    ctx.beginPath();
    data.forEach((pt, idx) => {
      const xC = xToCanvas(pt.x);
      const yC = yToCanvas(pt.y);
      if (idx === 0) {
        ctx.moveTo(xC, yC);
      } else {
        ctx.lineTo(xC, yC);
      }
    });
    ctx.stroke();
  }

  /**
   * Compute “nice” tick values for an axis.
   * Returns an array of numbers spanning [min, max].
   */
  function getNiceTicks(min, max, numTicks) {
    const range = niceNumber(max - min, false);
    const tickSpacing = niceNumber(range / (numTicks - 1), true);
    const niceMin = Math.floor(min / tickSpacing) * tickSpacing;
    const niceMax = Math.ceil(max / tickSpacing) * tickSpacing;
    const ticks = [];
    for (let x = niceMin; x <= niceMax + 0.5 * tickSpacing; x += tickSpacing) {
      ticks.push(x);
    }
    return ticks;
  }

  function niceNumber(range, round) {
    // exponent of range
    const exponent = Math.floor(Math.log10(range));
    const fraction = range / Math.pow(10, exponent);
    let niceFraction;
    if (round) {
      if (fraction < 1.5) niceFraction = 1;
      else if (fraction < 3) niceFraction = 2;
      else if (fraction < 7) niceFraction = 5;
      else niceFraction = 10;
    } else {
      if (fraction <= 1) niceFraction = 1;
      else if (fraction <= 2) niceFraction = 2;
      else if (fraction <= 5) niceFraction = 5;
      else niceFraction = 10;
    }
    return niceFraction * Math.pow(10, exponent);
  }

  /* --- Mixture tab --- */
  const mixtureTableBody = document.querySelector('#mixture-table tbody');
  const addComponentBtn = document.getElementById('add-component-btn');
  const mixtureForm = document.getElementById('mixtureForm');
  const mixtureResultDiv = document.getElementById('mixture-result');

  function addMixtureRow(percent = '', viscosity = '') {
    const rowIndex = mixtureTableBody.children.length + 1;
    const tr = document.createElement('tr');
    // index cell
    const tdIndex = document.createElement('td');
    tdIndex.textContent = rowIndex;
    tr.appendChild(tdIndex);
    // percent cell
    const tdPercent = document.createElement('td');
    const inputPercent = document.createElement('input');
    inputPercent.type = 'number';
    inputPercent.step = 'any';
    inputPercent.value = percent;
    inputPercent.min = '0';
    inputPercent.id = `mix-percent-${rowIndex}`;
    tdPercent.appendChild(inputPercent);
    tr.appendChild(tdPercent);
    // viscosity cell
    const tdVisc = document.createElement('td');
    const inputVisc = document.createElement('input');
    inputVisc.type = 'number';
    inputVisc.step = 'any';
    inputVisc.value = viscosity;
    inputVisc.min = '0';
    inputVisc.id = `mix-visc-${rowIndex}`;
    tdVisc.appendChild(inputVisc);
    tr.appendChild(tdVisc);
    // remove button cell
    const tdRemove = document.createElement('td');
    const removeBtn = document.createElement('button');
    removeBtn.type = 'button';
    removeBtn.textContent = '×';
    removeBtn.className = 'secondary-btn';
    removeBtn.addEventListener('click', () => {
      mixtureTableBody.removeChild(tr);
      updateMixtureIndices();
    });
    tdRemove.appendChild(removeBtn);
    tr.appendChild(tdRemove);
    mixtureTableBody.appendChild(tr);
    registerPersistent(inputPercent);
    registerPersistent(inputVisc);
  }

  function updateMixtureIndices() {
    try {
      Object.keys(localStorage).forEach(key => {
        if (key.startsWith('vb_mix-percent-') || key.startsWith('vb_mix-visc-')) {
          localStorage.removeItem(key);
        }
      });
    } catch (e) { /* ignore */ }
    Array.from(mixtureTableBody.children).forEach((tr, idx) => {
      const index = idx + 1;
      tr.children[0].textContent = index;
      const percentInput = tr.children[1].children[0];
      const viscInput = tr.children[2].children[0];
      percentInput.id = `mix-percent-${index}`;
      viscInput.id = `mix-visc-${index}`;
      setStored('vb_' + percentInput.id, percentInput.value);
      setStored('vb_' + viscInput.id, viscInput.value);
    });
  }

  addComponentBtn.addEventListener('click', () => {
    addMixtureRow();
  });
  // initialise with two rows
  addMixtureRow();
  addMixtureRow();

  mixtureForm.addEventListener('submit', (e) => {
    e.preventDefault();
    const comps = [];
    let totalPercent = 0;
    let valid = true;
    Array.from(mixtureTableBody.children).forEach(tr => {
      const percent = parseFloat(tr.children[1].children[0].value);
      const visc = parseFloat(tr.children[2].children[0].value);
      if (!isNaN(percent) && !isNaN(visc) && percent > 0) {
        comps.push({ percent, viscosity: visc });
        totalPercent += percent;
      }
    });
    if (comps.length === 0) {
      mixtureResultDiv.textContent = currentLang === 'FR' ? 'Aucun constituant fourni' : 'No components provided';
      return;
    }
    if (Math.abs(totalPercent - 100) > 1e-6) {
      mixtureResultDiv.textContent = currentLang === 'FR' ? 'La somme des pourcentages doit être 100' : 'Sum of percentages must equal 100';
      return;
    }
    fetch('/api/mixture', {
      method: 'POST',
      headers: { 'Content-Type': 'application/json' },
      body: JSON.stringify({ components: comps })
    })
      .then(resp => resp.json().then(data => ({ status: resp.status, body: data })))
      .then(({ status, body }) => {
        if (status !== 200) {
          mixtureResultDiv.textContent = body.error || 'Erreur';
        } else {
          mixtureResultDiv.innerHTML = `<strong>${currentLang === 'FR' ? 'Viscosité du mélange :' : 'Mixture viscosity:'}</strong> ${body.viscosity.toFixed(3)}`;
        }
      })
      .catch(err => {
        mixtureResultDiv.textContent = err.toString();
      });
  });

  /* --- Two bases tab --- */
  const knownTableBody = document.querySelector('#known-table tbody');
  const addKnownBtn = document.getElementById('add-known-btn');
  const twoBasesForm = document.getElementById('twoBasesForm');
  const twoBasesResultDiv = document.getElementById('twoBases-result');

  function addKnownRow(percent = '', viscosity = '') {
    const rowIndex = knownTableBody.children.length + 1;
    const tr = document.createElement('tr');
    const tdIndex = document.createElement('td');
    tdIndex.textContent = rowIndex;
    tr.appendChild(tdIndex);
    const tdPercent = document.createElement('td');
    const inputPercent = document.createElement('input');
    inputPercent.type = 'number';
    inputPercent.step = 'any';
    inputPercent.value = percent;
    inputPercent.min = '0';
    tdPercent.appendChild(inputPercent);
    tr.appendChild(tdPercent);
    const tdVisc = document.createElement('td');
    const inputVisc = document.createElement('input');
    inputVisc.type = 'number';
    inputVisc.step = 'any';
    inputVisc.value = viscosity;
    inputVisc.min = '0';
    tdVisc.appendChild(inputVisc);
    tr.appendChild(tdVisc);
    const tdRemove = document.createElement('td');
    const removeBtn = document.createElement('button');
    removeBtn.type = 'button';
    removeBtn.textContent = '×';
    removeBtn.className = 'secondary-btn';
    removeBtn.addEventListener('click', () => {
      knownTableBody.removeChild(tr);
      updateKnownIndices();
    });
    tdRemove.appendChild(removeBtn);
    tr.appendChild(tdRemove);
    knownTableBody.appendChild(tr);
  }

  function updateKnownIndices() {
    Array.from(knownTableBody.children).forEach((tr, idx) => {
      tr.children[0].textContent = idx + 1;
    });
  }

  addKnownBtn.addEventListener('click', () => {
    addKnownRow();
  });
  // start with no known components

  twoBasesForm.addEventListener('submit', (e) => {
    e.preventDefault();
    const target = parseFloat(document.getElementById('tb-target').value);
    const baseA = parseFloat(document.getElementById('tb-baseA').value);
    const baseB = parseFloat(document.getElementById('tb-baseB').value);
    const knownComponents = [];
    Array.from(knownTableBody.children).forEach(tr => {
      const percent = parseFloat(tr.children[1].children[0].value);
      const visc = parseFloat(tr.children[2].children[0].value);
      if (!isNaN(percent) && !isNaN(visc) && percent > 0) {
        knownComponents.push({ percent, viscosity: visc });
      }
    });
    fetch('/api/mix2', {
      method: 'POST',
      headers: { 'Content-Type': 'application/json' },
      body: JSON.stringify({ targetViscosity: target, baseAViscosity: baseA, baseBViscosity: baseB, knownComponents })
    })
      .then(resp => resp.json().then(data => ({ status: resp.status, body: data })))
      .then(({ status, body }) => {
        if (status !== 200) {
          twoBasesResultDiv.textContent = body.error || 'Erreur';
        } else {
          twoBasesResultDiv.innerHTML = '';
          const pa = body.percentA;
          const pb = body.percentB;
          const pAEl = document.createElement('p');
          pAEl.innerHTML = `<strong>${currentLang === 'FR' ? 'Pourcentage du constituant A :' : 'Percentage of component A:'}</strong> ${pa.toFixed(2)} %`;
          const pBEl = document.createElement('p');
          pBEl.innerHTML = `<strong>${currentLang === 'FR' ? 'Pourcentage du constituant B :' : 'Percentage of component B:'}</strong> ${pb.toFixed(2)} %`;
          twoBasesResultDiv.appendChild(pAEl);
          twoBasesResultDiv.appendChild(pBEl);
        }
      })
      .catch(err => {
        twoBasesResultDiv.textContent = err.toString();
      });
  });

  /* --- Solver tab --- */
  const solverTableBody = document.querySelector('#solver-table tbody');
  const addSolverCompBtn = document.getElementById('add-solver-comp-btn');
  const solverForm = document.getElementById('solverForm');
  const solverResultDiv = document.getElementById('solver-result');
  const mixConstraintSelect = document.getElementById('mix-constraint');
  const mixValueRow = document.getElementById('mix-value-row');
  const mixRangeRow = document.getElementById('mix-range-row');

  function addSolverRow(viscosity = '', type = 'free', value = '', min = '', max = '') {
    const rowIndex = solverTableBody.children.length + 1;
    const tr = document.createElement('tr');
    // index
    const tdIndex = document.createElement('td');
    tdIndex.textContent = rowIndex;
    tr.appendChild(tdIndex);
    // viscosity
    const tdVisc = document.createElement('td');
    const inputVisc = document.createElement('input');
    inputVisc.type = 'number';
    inputVisc.step = 'any';
    inputVisc.value = viscosity;
    inputVisc.min = '0';
    inputVisc.id = `solver-visc-${rowIndex}`;
    tdVisc.appendChild(inputVisc);
    tr.appendChild(tdVisc);
    // type select
    const tdType = document.createElement('td');
    const selectType = document.createElement('select');
    selectType.id = `solver-type-${rowIndex}`;
    [
      { value: 'free', label: translations['solver_free'][currentLang] || 'Free' },
      { value: 'range', label: translations['solver_range'][currentLang] || 'Range' },
      { value: 'objectiveMin', label: translations['solver_min'][currentLang] || 'Minimise' },
      { value: 'objectiveMax', label: translations['solver_max'][currentLang] || 'Maximise' },
      { value: 'setValue', label: translations['solver_set'][currentLang] || 'Set value' }
    ].forEach(opt => {
      const option = document.createElement('option');
      option.value = opt.value;
      option.textContent = opt.label;
      if (opt.value === type) option.selected = true;
      selectType.appendChild(option);
    });
    tdType.appendChild(selectType);
    tr.appendChild(tdType);
    // value or range cell
    const tdVal = document.createElement('td');
    // value input
    const valueInput = document.createElement('input');
    valueInput.type = 'number';
    valueInput.step = 'any';
    valueInput.style.display = 'none';
    valueInput.value = value;
    valueInput.id = `solver-value-${rowIndex}`;
    // range min
    const rangeMinInput = document.createElement('input');
    rangeMinInput.type = 'number';
    rangeMinInput.step = 'any';
    rangeMinInput.style.display = 'none';
    rangeMinInput.value = min;
    rangeMinInput.id = `solver-min-${rowIndex}`;
    // range max
    const rangeMaxInput = document.createElement('input');
    rangeMaxInput.type = 'number';
    rangeMaxInput.step = 'any';
    rangeMaxInput.style.display = 'none';
    rangeMaxInput.value = max;
    rangeMaxInput.id = `solver-max-${rowIndex}`;
    // labels for range inputs
    const minLabel = document.createElement('span');
    minLabel.textContent = translations['solver_min_value'][currentLang] || 'Min';
    minLabel.style.display = 'none';
    const maxLabel = document.createElement('span');
    maxLabel.textContent = translations['solver_max_value'][currentLang] || 'Max';
    maxLabel.style.display = 'none';
    tdVal.appendChild(valueInput);
    tdVal.appendChild(minLabel);
    tdVal.appendChild(rangeMinInput);
    tdVal.appendChild(maxLabel);
    tdVal.appendChild(rangeMaxInput);
    tr.appendChild(tdVal);
    // remove
    const tdRemove = document.createElement('td');
    const removeBtn = document.createElement('button');
    removeBtn.type = 'button';
    removeBtn.textContent = '×';
    removeBtn.className = 'secondary-btn';
    removeBtn.addEventListener('click', () => {
      [inputVisc, selectType, valueInput, rangeMinInput, rangeMaxInput].forEach(el => {
        if (el.id) removeStored('vb_' + el.id);
      });
      solverTableBody.removeChild(tr);
      updateSolverIndices();
    });
    tdRemove.appendChild(removeBtn);
    tr.appendChild(tdRemove);
    solverTableBody.appendChild(tr);
    [inputVisc, selectType, valueInput, rangeMinInput, rangeMaxInput].forEach(registerPersistent);
    // update visibility according to type
    function updateVisibility() {
      const selVal = selectType.value;
      if (selVal === 'range') {
        valueInput.style.display = 'none';
        minLabel.style.display = 'inline-block';
        rangeMinInput.style.display = 'inline-block';
        maxLabel.style.display = 'inline-block';
        rangeMaxInput.style.display = 'inline-block';
      } else if (selVal === 'setValue') {
        valueInput.style.display = 'inline-block';
        minLabel.style.display = 'none';
        rangeMinInput.style.display = 'none';
        maxLabel.style.display = 'none';
        rangeMaxInput.style.display = 'none';
      } else {
        valueInput.style.display = 'none';
        minLabel.style.display = 'none';
        rangeMinInput.style.display = 'none';
        maxLabel.style.display = 'none';
        rangeMaxInput.style.display = 'none';
      }
    }
    updateVisibility();
    selectType.addEventListener('change', () => {
      updateVisibility();
    });
  }

  function updateSolverIndices() {
    Array.from(solverTableBody.children).forEach((tr, idx) => {
      tr.children[0].textContent = idx + 1;
      const rowIndex = idx + 1;
      const inputVisc = tr.children[1].querySelector('input');
      const selectType = tr.children[2].querySelector('select');
      const inputs = tr.children[3].querySelectorAll('input');
      const valueInput = inputs[0];
      const rangeMinInput = inputs[1];
      const rangeMaxInput = inputs[2];
      [inputVisc, selectType, valueInput, rangeMinInput, rangeMaxInput].forEach(el => {
        if (el.id) removeStored('vb_' + el.id);
      });
      inputVisc.id = `solver-visc-${rowIndex}`;
      selectType.id = `solver-type-${rowIndex}`;
      valueInput.id = `solver-value-${rowIndex}`;
      rangeMinInput.id = `solver-min-${rowIndex}`;
      rangeMaxInput.id = `solver-max-${rowIndex}`;
      [inputVisc, selectType, valueInput, rangeMinInput, rangeMaxInput].forEach(registerPersistent);
    });
  }

  addSolverCompBtn.addEventListener('click', () => {
    addSolverRow();
  });
  // start with two solver rows by default
  addSolverRow();
  addSolverRow();

  // mixture constraint type change
  mixConstraintSelect.addEventListener('change', () => {
    const val = mixConstraintSelect.value;
    if (val === 'setValue') {
      mixValueRow.style.display = 'flex';
      mixRangeRow.style.display = 'none';
    } else if (val === 'range') {
      mixValueRow.style.display = 'none';
      mixRangeRow.style.display = 'flex';
    } else {
      mixValueRow.style.display = 'none';
      mixRangeRow.style.display = 'none';
    }
  });

  solverForm.addEventListener('submit', (e) => {
    e.preventDefault();
    const comps = [];
    let hasObjective = false;
    Array.from(solverTableBody.children).forEach(tr => {
      const visc = parseFloat(tr.children[1].children[0].value);
      const type = tr.children[2].children[0].value;
      const obj = {};
      obj.viscosity = visc;
      obj.type = type;
      if (type === 'setValue') {
        const val = parseFloat(tr.children[3].children[0].value);
        obj.value = val;
      } else if (type === 'range') {
        const minv = parseFloat(tr.children[3].children[2].value);
        const maxv = parseFloat(tr.children[3].children[4].value);
        obj.min = minv;
        obj.max = maxv;
      }
      comps.push(obj);
    });
    // mixture constraints
    const mixType = mixConstraintSelect.value;
    const mixObj = { type: mixType };
    if (mixType === 'setValue') {
      mixObj.value = parseFloat(document.getElementById('mix-value').value);
    } else if (mixType === 'range') {
      mixObj.min = parseFloat(document.getElementById('mix-min').value);
      mixObj.max = parseFloat(document.getElementById('mix-max').value);
    }
    fetch('/api/solver', {
      method: 'POST',
      headers: { 'Content-Type': 'application/json' },
      body: JSON.stringify({ components: comps, mixture: mixObj })
    })
      .then(resp => resp.json().then(data => ({ status: resp.status, body: data })))
      .then(({ status, body }) => {
        if (status !== 200) {
          solverResultDiv.textContent = body.error || 'Erreur';
        } else {
          // show result
          solverResultDiv.innerHTML = '';
          // list fractions
          const fractions = body.fractions;
          Object.keys(fractions).forEach(idx => {
            const p = fractions[idx];
            const pEl = document.createElement('p');
            const label = currentLang === 'FR' ? `Pourcentage du constituant ${parseInt(idx) + 1} :` : `Percentage of component ${parseInt(idx) + 1}:`;
            pEl.innerHTML = `<strong>${label}</strong> ${p.toFixed(2)} %`;
            solverResultDiv.appendChild(pEl);
          });
          const viscEl = document.createElement('p');
          viscEl.innerHTML = `<strong>${currentLang === 'FR' ? 'Viscosité du mélange résultante :' : 'Resulting mixture viscosity:'}</strong> ${body.viscosity.toFixed(3)}`;
          solverResultDiv.appendChild(viscEl);
        }
      })
      .catch(err => {
        solverResultDiv.textContent = err.toString();
      });
  });
});<|MERGE_RESOLUTION|>--- conflicted
+++ resolved
@@ -94,11 +94,10 @@
   }
 
   function registerPersistent(el) {
-<<<<<<< HEAD
-    if (!el.id) return;
-=======
+
+
     if (!el || !el.id) return;
->>>>>>> b24bd4b1
+
     const saved = getStored('vb_' + el.id);
     if (saved) {
       if (el.type === 'checkbox') {
@@ -110,7 +109,7 @@
       const initial = el.type === 'checkbox' ? el.checked : el.value;
       setStored('vb_' + el.id, initial);
     }
-<<<<<<< HEAD
+
     if (!el.dataset.persistRegistered) {
       ['input', 'change'].forEach(evt =>
         el.addEventListener(evt, () => {
@@ -120,14 +119,8 @@
       );
       el.dataset.persistRegistered = 'true';
     }
-=======
-    ['input', 'change'].forEach(evt =>
-      el.addEventListener(evt, () => {
-        const val = el.type === 'checkbox' ? el.checked : el.value;
-        setStored('vb_' + el.id, val);
-      })
-    );
->>>>>>> b24bd4b1
+
+
   }
 
   let currentLang = getStored('vb_language') || 'FR';
